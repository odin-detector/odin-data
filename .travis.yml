--- conflicted
+++ resolved
@@ -2,7 +2,6 @@
 sudo: false
 matrix:
   include:
-<<<<<<< HEAD
     - os: linux
       compiler: gcc
       addons:
@@ -26,40 +25,6 @@
         - brew outdated python || brew upgrade python
         - brew outdated boost || brew upgrade boost 
       env: PYTHONPATH=./lib/python FR_TEST_CONFIG=test_config/fr_test_osx.config FP_TEST_CONFIG=test_config/fp_test_osx.config HDF5_ROOT=/usr/local/
-
-
-=======
-  - os: linux
-    compiler: gcc
-    addons:
-      apt:
-        packages:
-        - liblog4cxx10-dev
-        - libboost-program-options-dev
-        - libboost-filesystem-dev
-        - libboost-date-time-dev
-        - libboost-system-dev
-        - libboost-test-dev
-        - libboost-thread-dev
-        - libzmq3-dev
-    env: PYTHONPATH=./lib/python FR_TEST_CONFIG=test_config/fr_test.config FP_TEST_CONFIG=test_config/fp_test.config
-      HDF5_ROOT=$HOME/hdf5-1.8.16
-    before_install:
-    - bash .travis-install-hdf5.sh
-    cache:
-      directories:
-      - "$HOME/hdf5-1.8.16"
-  - os: osx
-    osx_image: xcode7
-    compiler: clang
-    before_install:
-    - brew update || brew update
-    - brew list
-    - brew install cmake log4cxx zeromq python homebrew/science/hdf5
-    - brew outdated boost || brew upgrade boost
-    env: PYTHONPATH=./lib/python FR_TEST_CONFIG=test_config/fr_test_osx.config FP_TEST_CONFIG=test_config/fp_test_osx.config
-      HDF5_ROOT=/usr/local/
->>>>>>> 2704b40f
 install:
 - mkdir -p build
 - cd build
