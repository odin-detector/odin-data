--- conflicted
+++ resolved
@@ -29,14 +29,5 @@
   <priority value="all" />
   <appender-ref ref="FrameProcessorAppender" />
  </logger>
-<<<<<<< HEAD
- 
-=======
- <logger name="FW.APP"></logger>
- <logger name="FW.SHM"></logger>
- <logger name="FW.Frame"></logger>
- <logger name="FW.FileWriter"></logger>
- <logger name="FW.BloscPlugin"></logger>
 
->>>>>>> 1e423231
 </log4j:configuration>