/*
 * FileWriter.cpp
 *
 */

#include <assert.h>

#include <boost/filesystem.hpp>
#include <hdf5_hl.h>

#include "Frame.h"
#include "FileWriterPlugin.h"
#include "FrameProcessorDefinitions.h"

#include "logging.h"
#include "DebugLevelLogger.h"

namespace FrameProcessor
{

const std::string FileWriterPlugin::CONFIG_PROCESS                     = "process";
const std::string FileWriterPlugin::CONFIG_PROCESS_NUMBER              = "number";
const std::string FileWriterPlugin::CONFIG_PROCESS_RANK                = "rank";
const std::string FileWriterPlugin::CONFIG_PROCESS_BLOCKSIZE           = "frames_per_block";
const std::string FileWriterPlugin::CONFIG_PROCESS_BLOCKS_PER_FILE     = "blocks_per_file";
const std::string FileWriterPlugin::CONFIG_PROCESS_EARLIEST_VERSION    = "earliest_version";
const std::string FileWriterPlugin::CONFIG_PROCESS_ALIGNMENT_THRESHOLD = "alignment_threshold";
const std::string FileWriterPlugin::CONFIG_PROCESS_ALIGNMENT_VALUE     = "alignment_value";

const std::string FileWriterPlugin::CONFIG_FILE                        = "file";
const std::string FileWriterPlugin::CONFIG_FILE_NAME                   = "name";
const std::string FileWriterPlugin::CONFIG_FILE_PATH                   = "path";
const std::string FileWriterPlugin::CONFIG_FILE_EXTENSION              = "extension";

const std::string FileWriterPlugin::CONFIG_DATASET                     = "dataset";
const std::string FileWriterPlugin::CONFIG_DATASET_TYPE                = "datatype";
const std::string FileWriterPlugin::CONFIG_DATASET_DIMS                = "dims";
const std::string FileWriterPlugin::CONFIG_DATASET_CHUNKS              = "chunks";
const std::string FileWriterPlugin::CONFIG_DATASET_COMPRESSION         = "compression";
const std::string FileWriterPlugin::CONFIG_DATASET_INDEXES             = "indexes";

const std::string FileWriterPlugin::CONFIG_FRAMES                      = "frames";
const std::string FileWriterPlugin::CONFIG_MASTER_DATASET              = "master";
const std::string FileWriterPlugin::CONFIG_WRITE                       = "write";
const std::string FileWriterPlugin::ACQUISITION_ID                     = "acquisition_id";
const std::string FileWriterPlugin::CLOSE_TIMEOUT_PERIOD               = "timeout_timer_period";
const std::string FileWriterPlugin::START_CLOSE_TIMEOUT                = "start_timeout_timer";



/**
 * Create a FileWriterPlugin with default values.
 * File path is set to default of current directory, and the
 * filename is set to a default.
 *
 * The writer plugin is also configured to be a single
 * process writer (no other expected writers).
 */
FileWriterPlugin::FileWriterPlugin() :
        writing_(false),
        concurrent_processes_(1),
        concurrent_rank_(0),
        frames_per_block_(1),
        blocks_per_file_(0),
        file_extension_("h5"),
        use_earliest_hdf5_(false),
        alignment_threshold_(1),
        alignment_value_(1),
        timeout_period_(0),
        timeout_thread_running_(true),
        timeout_thread_(boost::bind(&FileWriterPlugin::run_close_file_timeout, this))
{
  this->logger_ = Logger::getLogger("FP.FileWriterPlugin");
  this->logger_->setLevel(Level::getTrace());
  LOG4CXX_TRACE(logger_, "FileWriterPlugin constructor.");
  this->current_acquisition_ = boost::shared_ptr<Acquisition>(new Acquisition());
  this->next_acquisition_ = boost::shared_ptr<Acquisition>(new Acquisition());
}

/**
 * Destructor.
 */
FileWriterPlugin::~FileWriterPlugin()
{
  timeout_thread_running_ = false;
  timeout_active_ = false;
  // Notify the close timeout thread to clean up resources
  {
    boost::mutex::scoped_lock lock2(close_file_mutex_);
    timeout_condition_.notify_all();
  }
  {
    boost::mutex::scoped_lock lock(start_timeout_mutex_);
    start_condition_.notify_all();
  }
  timeout_thread_.join();
  if (writing_) {
    stop_writing();
  }
}

/** Process an incoming frame.
 *
 * Checks we have been asked to write frames. If we are in writing mode
 * then the frame is checked for subframes. If subframes are found then
 * writeSubFrames is called. If no subframes are found then writeFrame
 * is called.
 * Finally counters are updated and if the number of required frames has
 * been reached then the stopWriting method is called.
 *
 * \param[in] frame - Pointer to the Frame object.
 */
void FileWriterPlugin::process_frame(boost::shared_ptr<Frame> frame)
{
  // Protect this method
  boost::lock_guard<boost::recursive_mutex> lock(mutex_);

  // Check the frame against the current acquisition and start a new one if
  // the frame object contains a different acquisition ID from the current one
  if (frame_in_acquisition(frame)) {

    if (writing_) {

      ProcessFrameStatus status = current_acquisition_->process_frame(frame);

      // Check if this acquisition is complete and stop
      if (status == status_complete) {
        stop_acquisition();
        // Prevent the timeout from closing the file as it's just been closed. This will also stop the timer if it's running
        timeout_active_ = false;
      } else if (status == status_complete_missing_frames) {
        LOG4CXX_INFO(logger_, "Starting close file timeout as received last frame but missing some frames");
        start_close_file_timeout();
      } else if (status == status_invalid) {
        this->set_error("Frame invalid");
        this->set_error(current_acquisition_->get_last_error());
      }

      // Push frame to any registered callbacks
      this->push(frame);

      // Notify the close timeout thread that a frame has been processed
      boost::mutex::scoped_lock lock(close_file_mutex_);
      timeout_condition_.notify_all();
    }
  }
}

/** Start writing frames to file.
 *
 * This method checks that the writer is not already writing. Then it creates
 * the datasets required (from their definitions) and creates the HDF5 file
 * ready to write frames. The framesWritten counter is reset to 0.
 */
void FileWriterPlugin::start_writing()
{
  // Set the current acquisition details to the ones held for the next acquisition and reset the next ones
  if (!writing_) {
    // Re-calculate the number of frames to write in case the process and
    // rank has been changed since the frame count was set
    next_acquisition_->frames_to_write_ = calc_num_frames(this->next_acquisition_->total_frames_);
    this->current_acquisition_ = next_acquisition_;
    this->next_acquisition_ = boost::shared_ptr<Acquisition>(new Acquisition());

    // Set up datasets within the current acquisition
    std::map<std::string, DatasetDefinition>::iterator iter;
    for (iter = this->dataset_defs_.begin(); iter != this->dataset_defs_.end(); ++iter){
      this->current_acquisition_->dataset_defs_[iter->first] = iter->second;
    }

    // Start the acquisition and set writing flag to true if it started successfully
    writing_ = this->current_acquisition_->start_acquisition(
        concurrent_rank_,
        concurrent_processes_,
        frames_per_block_,
        blocks_per_file_,
        file_extension_,
        use_earliest_hdf5_,
        alignment_threshold_,
        alignment_value_);
  }
}

/** Stop writing frames to file.
 *
 * This method checks that the writer is currently writing. Then it closes
 * the file and stops writing frames.
 */
void FileWriterPlugin::stop_writing()
{
  if (writing_) {
    writing_ = false;
    this->current_acquisition_->stop_acquisition();
  }
}

/**
 * Set configuration options for the file writer.
 *
 * This sets up the file writer plugin according to the configuration IpcMessage
 * objects that are received. The options are searched for:
 * CONFIG_PROCESS - Calls the method processConfig
 * CONFIG_FILE - Calls the method fileConfig
 * CONFIG_DATASET - Calls the method dsetConfig
 *
 * Checks to see if the number of frames to write has been set.
 * Checks to see if the writer should start or stop writing frames.
 *
 * \param[in] config - IpcMessage containing configuration data.
 * \param[out] reply - Response IpcMessage.
 */
void FileWriterPlugin::configure(OdinData::IpcMessage& config, OdinData::IpcMessage& reply)
{
  // Protect this method
  boost::lock_guard<boost::recursive_mutex> lock(mutex_);

  LOG4CXX_INFO(logger_, config.encode());

  try {
    // Check to see if we are configuring the process number and rank
    if (config.has_param(FileWriterPlugin::CONFIG_PROCESS)) {
      OdinData::IpcMessage processConfig(config.get_param<const rapidjson::Value &>(FileWriterPlugin::CONFIG_PROCESS));
      this->configure_process(processConfig, reply);
    }

    // Check to see if we are configuring the file path and name
    if (config.has_param(FileWriterPlugin::CONFIG_FILE)) {
      OdinData::IpcMessage fileConfig(config.get_param<const rapidjson::Value &>(FileWriterPlugin::CONFIG_FILE));
      this->configure_file(fileConfig, reply);
    }

    // Check to see if we are configuring a dataset
    if (config.has_param(FileWriterPlugin::CONFIG_DATASET)) {
      // Attempt to retrieve the value as a string parameter
      try {
        LOG4CXX_INFO(logger_, "Checking for string name of dataset");
        std::string dataset_name = config.get_param<std::string>(FileWriterPlugin::CONFIG_DATASET);
        LOG4CXX_INFO(logger_, "Dataset name " << dataset_name << " found, creating...");
        // If we can retrieve a single string parameter then we are being asked to create
        // a new dataset.  Only create it if it doesn't already exist.
        create_new_dataset(dataset_name);
      } catch (OdinData::IpcMessageException &e) {
        // The object passed to us is a dataset description so pass to the configure_dataset method.
        OdinData::IpcMessage dataset_config(
            config.get_param<const rapidjson::Value &>(FileWriterPlugin::CONFIG_DATASET));
        std::vector <std::string> dataset_names = dataset_config.get_param_names();
        for (std::vector<std::string>::iterator iter = dataset_names.begin();
             iter != dataset_names.end(); ++iter) {
          std::string dataset_name = *iter;
          LOG4CXX_INFO(logger_, "Dataset name " << dataset_name << " found, creating...");
          create_new_dataset(dataset_name);
          OdinData::IpcMessage dsetConfig(dataset_config.get_param<const rapidjson::Value &>(dataset_name));
          this->configure_dataset(dataset_name, dsetConfig, reply);
        }
      }
    }

    // Check to see if we are being told how many frames to write
    if (config.has_param(FileWriterPlugin::CONFIG_FRAMES) &&
        config.get_param<size_t>(FileWriterPlugin::CONFIG_FRAMES) > 0) {
      size_t totalFrames = config.get_param<size_t>(FileWriterPlugin::CONFIG_FRAMES);
      next_acquisition_->total_frames_ = totalFrames;
      next_acquisition_->frames_to_write_ = calc_num_frames(totalFrames);

      LOG4CXX_INFO(logger_,
                   "Expecting " << next_acquisition_->frames_to_write_ << " frames (total " << totalFrames << ")");
    }

    // Check to see if the master dataset is being set
    if (config.has_param(FileWriterPlugin::CONFIG_MASTER_DATASET)) {
      next_acquisition_->master_frame_ = config.get_param<std::string>(FileWriterPlugin::CONFIG_MASTER_DATASET);
    }

    // Check to see if the acquisition id is being set
    if (config.has_param(FileWriterPlugin::ACQUISITION_ID)) {
      next_acquisition_->acquisition_id_ = config.get_param<std::string>(FileWriterPlugin::ACQUISITION_ID);
      LOG4CXX_INFO(logger_, "Setting next Acquisition ID to " << next_acquisition_->acquisition_id_);
    }

    // Check to see if the close file timeout period is being set
    if (config.has_param(FileWriterPlugin::CLOSE_TIMEOUT_PERIOD)) {
      timeout_period_ = config.get_param<size_t>(FileWriterPlugin::CLOSE_TIMEOUT_PERIOD);
      LOG4CXX_INFO(logger_, "Setting close file timeout to " << timeout_period_);
    }

    // Check to see if the close file timeout is being started
    if (config.has_param(FileWriterPlugin::START_CLOSE_TIMEOUT)) {
      if (config.get_param<bool>(FileWriterPlugin::START_CLOSE_TIMEOUT) == true) {
        LOG4CXX_INFO(logger_, "Configure call to start close file timeout");
        if (writing_) {
          start_close_file_timeout();
        } else {
          LOG4CXX_INFO(logger_, "Not starting timeout as not currently writing");
        }
      }
    }

    // Final check is to start or stop writing
    if (config.has_param(FileWriterPlugin::CONFIG_WRITE)) {
      if (config.get_param<bool>(FileWriterPlugin::CONFIG_WRITE) == true) {
        // Only start writing if we have frames to write, or if the total number of frames is 0 (free running mode)
        if (next_acquisition_->total_frames_ > 0 && next_acquisition_->frames_to_write_ == 0) {
          // We're not expecting any frames, so just clear out the nextAcquisition for the next one and don't start writing
          this->next_acquisition_ = boost::shared_ptr<Acquisition>(new Acquisition());
          if (!writing_) {
            this->current_acquisition_ = boost::shared_ptr<Acquisition>(new Acquisition());
          }
          LOG4CXX_INFO(logger_,
                       "FrameProcessor will not receive any frames from this acquisition and so no output file will be created");
        } else {
          this->start_writing();
        }
      } else {
        this->stop_writing();
      }
    }
  }
  catch (std::runtime_error& e)
  {
    this->set_error(e.what());
    throw;
  }
}

void FileWriterPlugin::requestConfiguration(OdinData::IpcMessage& reply)
{
  // Return the configuration of the file writer plugin
  std::string process_str = get_name() + "/" + FileWriterPlugin::CONFIG_PROCESS + "/";
  reply.set_param(process_str + FileWriterPlugin::CONFIG_PROCESS_NUMBER, concurrent_processes_);
  reply.set_param(process_str + FileWriterPlugin::CONFIG_PROCESS_RANK, concurrent_rank_);
  reply.set_param(process_str + FileWriterPlugin::CONFIG_PROCESS_BLOCKSIZE, frames_per_block_);
  reply.set_param(process_str + FileWriterPlugin::CONFIG_PROCESS_BLOCKS_PER_FILE, blocks_per_file_);
  reply.set_param(process_str + FileWriterPlugin::CONFIG_PROCESS_EARLIEST_VERSION, use_earliest_hdf5_);
  reply.set_param(process_str + FileWriterPlugin::CONFIG_PROCESS_ALIGNMENT_THRESHOLD, alignment_threshold_);
  reply.set_param(process_str + FileWriterPlugin::CONFIG_PROCESS_ALIGNMENT_VALUE, alignment_value_);

  std::string file_str = get_name() + "/" + FileWriterPlugin::CONFIG_FILE + "/";
  reply.set_param(file_str + FileWriterPlugin::CONFIG_FILE_PATH, next_acquisition_->file_path_);
  reply.set_param(file_str + FileWriterPlugin::CONFIG_FILE_NAME, next_acquisition_->configured_filename_);
  reply.set_param(file_str + FileWriterPlugin::CONFIG_FILE_EXTENSION, file_extension_);

  reply.set_param(get_name() + "/" + FileWriterPlugin::CONFIG_FRAMES, next_acquisition_->total_frames_);
  reply.set_param(get_name() + "/" + FileWriterPlugin::CONFIG_MASTER_DATASET, next_acquisition_->master_frame_);
  reply.set_param(get_name() + "/" + FileWriterPlugin::ACQUISITION_ID, next_acquisition_->acquisition_id_);
  reply.set_param(get_name() + "/" + FileWriterPlugin::CLOSE_TIMEOUT_PERIOD, timeout_period_);

  // Check for datasets
  std::map<std::string, DatasetDefinition>::iterator iter;
  for (iter = this->dataset_defs_.begin(); iter != this->dataset_defs_.end(); ++iter) {
    // Add the dataset type
    reply.set_param(get_name() + "/dataset/" + iter->first + "/" + FileWriterPlugin::CONFIG_DATASET_TYPE, (int)iter->second.data_type);

    // Add the dataset compression
    reply.set_param(get_name() + "/dataset/" + iter->first + "/" + FileWriterPlugin::CONFIG_DATASET_COMPRESSION, (int)iter->second.compression);

    // Check for and add dimensions
    if (iter->second.frame_dimensions.size() > 0) {
      std::string dimParamName = get_name() + "/dataset/" + iter->first + "/" + FileWriterPlugin::CONFIG_DATASET_DIMS + "[]";
      for (int index = 0; index < iter->second.frame_dimensions.size(); index++) {
        reply.set_param(dimParamName, (int)iter->second.frame_dimensions[index]);
      }
    }
    // Check for and add chunking dimensions
    if (iter->second.chunks.size() > 0) {
      std::string chunkParamName = get_name() + "/dataset/" + iter->first + "/" + FileWriterPlugin::CONFIG_DATASET_CHUNKS + "[]";
      for (int index = 0; index < iter->second.chunks.size(); index++) {
        reply.set_param(chunkParamName, (int)iter->second.chunks[index]);
      }
    }
  }

}

/**
 * Set configuration options for the file writer process count.
 *
 * This sets up the file writer plugin according to the configuration IpcMessage
 * objects that are received. The options are searched for:
 * CONFIG_PROCESS_NUMBER - Sets the number of writer processes executing
 * CONFIG_PROCESS_RANK - Sets the rank of this process
 *
 * The configuration is not applied if the writer is currently writing.
 *
 * \param[in] config - IpcMessage containing configuration data.
 * \param[out] reply - Response IpcMessage.
 */
void FileWriterPlugin::configure_process(OdinData::IpcMessage& config, OdinData::IpcMessage& reply)
{
  // Check for process number
  if (config.has_param(FileWriterPlugin::CONFIG_PROCESS_NUMBER)) {
    size_t processes = config.get_param<size_t>(FileWriterPlugin::CONFIG_PROCESS_NUMBER);
    if (this->concurrent_processes_ != processes) {
      // If we are writing a file then we cannot change concurrent processes
      if (this->writing_) {
        std::string message = "Cannot change concurrent processes whilst writing";
        set_error(message);
        throw std::runtime_error(message);
      }
      this->concurrent_processes_ = processes;
      LOG4CXX_DEBUG_LEVEL(1, logger_, "Concurrent processes changed to " << this->concurrent_processes_);
    }
    else {
      LOG4CXX_DEBUG_LEVEL(1, logger_, "Concurrent processes is already " << this->concurrent_processes_);
    }
  }
  // Check for rank number
  if (config.has_param(FileWriterPlugin::CONFIG_PROCESS_RANK)) {
    size_t rank = config.get_param<size_t>(FileWriterPlugin::CONFIG_PROCESS_RANK);
    if (this->concurrent_rank_ != rank) {
      // If we are writing a file then we cannot change concurrent rank
      if (this->writing_) {
        std::string message = "Cannot change process rank whilst writing";
        set_error(message);
        throw std::runtime_error(message);
      }
      this->concurrent_rank_ = rank;
      LOG4CXX_DEBUG_LEVEL(1, logger_, "Process rank changed to " << this->concurrent_rank_);
    }
    else {
      LOG4CXX_DEBUG_LEVEL(1, logger_, "Process rank is already " << this->concurrent_rank_);
    }
  }

  // Check to see if the frames per block is being set
  if (config.has_param(FileWriterPlugin::CONFIG_PROCESS_BLOCKSIZE)) {
    size_t block_size = config.get_param<size_t>(FileWriterPlugin::CONFIG_PROCESS_BLOCKSIZE);
    if (this->frames_per_block_ != block_size) {
      if (block_size < 1) {
        std::string message = "Must have at least one frame per block";
        set_error(message);
        throw std::runtime_error(message);
      }
      // If we are writing a file then we cannot change block size
      if (this->writing_) {
        std::string message = "Cannot change block size whilst writing";
        set_error(message);
        throw std::runtime_error(message);
      }
      this->frames_per_block_ = block_size;
      LOG4CXX_DEBUG_LEVEL(1, logger_, "Setting number of frames per block to " << frames_per_block_);
    }
    else {
      LOG4CXX_DEBUG_LEVEL(1, logger_, "Block size is already " << this->frames_per_block_);
    }
  }

  // Check to see if the frames per block is being set
  if (config.has_param(FileWriterPlugin::CONFIG_PROCESS_BLOCKS_PER_FILE)) {
    size_t blocks_per_file = config.get_param<size_t>(FileWriterPlugin::CONFIG_PROCESS_BLOCKS_PER_FILE);
    if (this->blocks_per_file_ != blocks_per_file) {
      // If we are writing a file then we cannot change block size
      if (this->writing_) {
        std::string message = "Cannot change blocks per file whilst writing";
        set_error(message);
        throw std::runtime_error(message);
      }
      this->blocks_per_file_ = blocks_per_file;
      LOG4CXX_DEBUG_LEVEL(1, logger_, "Setting number of blocks per file to " << blocks_per_file_);
    }
    else {
      LOG4CXX_DEBUG_LEVEL(1, logger_, "Blocks per file is already " << this->blocks_per_file_);
    }
  }

  // Check for hdf5 version
  if (config.has_param(FileWriterPlugin::CONFIG_PROCESS_EARLIEST_VERSION)) {
    this->use_earliest_hdf5_ = config.get_param<bool>(FileWriterPlugin::CONFIG_PROCESS_EARLIEST_VERSION);
    LOG4CXX_DEBUG_LEVEL(1, logger_, "Use earliest version of HDF5 library to write file set to " << this->use_earliest_hdf5_);
  }

  // Check for alignment value and threshold
  if (config.has_param(FileWriterPlugin::CONFIG_PROCESS_ALIGNMENT_THRESHOLD)) {
    this->alignment_threshold_ = config.get_param<size_t>(FileWriterPlugin::CONFIG_PROCESS_ALIGNMENT_THRESHOLD);
    LOG4CXX_DEBUG_LEVEL(1, logger_, "Chunk alignment threshold set to " << this->alignment_threshold_);
  }
  if (config.has_param(FileWriterPlugin::CONFIG_PROCESS_ALIGNMENT_VALUE)) {
    this->alignment_value_ = config.get_param<size_t>(FileWriterPlugin::CONFIG_PROCESS_ALIGNMENT_VALUE);
    LOG4CXX_DEBUG_LEVEL(1, logger_, "Chunk alignment value set to " << this->alignment_value_);
  }
}

/**
 * Set file configuration options for the file writer.
 *
 * This sets up the file writer plugin according to the configuration IpcMessage
 * objects that are received. The options are searched for:
 * CONFIG_FILE_PATH - Sets the path of the file to write to
 * CONFIG_FILE_NAME - Sets the filename of the file to write to
 *
 * The configuration is not applied if the writer is currently writing.
 *
 * \param[in] config - IpcMessage containing configuration data.
 * \param[out] reply - Response IpcMessage.
 */
void FileWriterPlugin::configure_file(OdinData::IpcMessage& config, OdinData::IpcMessage& reply)
{
  LOG4CXX_DEBUG_LEVEL(1, logger_, "Configure file name and path");
  // Check for file path and file name
  if (config.has_param(FileWriterPlugin::CONFIG_FILE_PATH)) {
    this->next_acquisition_->file_path_ = config.get_param<std::string>(FileWriterPlugin::CONFIG_FILE_PATH);
    LOG4CXX_DEBUG_LEVEL(1, logger_, "Next file path changed to " << this->next_acquisition_->file_path_);
  }
  if (config.has_param(FileWriterPlugin::CONFIG_FILE_NAME)) {
    this->next_acquisition_->configured_filename_ = config.get_param<std::string>(FileWriterPlugin::CONFIG_FILE_NAME);
    LOG4CXX_DEBUG_LEVEL(1, logger_, "Next file name changed to " << this->next_acquisition_->configured_filename_);
  }
  if (config.has_param(FileWriterPlugin::CONFIG_FILE_EXTENSION)) {
    this->file_extension_ = config.get_param<std::string>(FileWriterPlugin::CONFIG_FILE_EXTENSION);
    LOG4CXX_DEBUG_LEVEL(1, logger_, "File extension changed to " << this->file_extension_);
  }
}

/**
 * Set dataset configuration options for the file writer.
 *
 * This sets up the file writer plugin according to the configuration IpcMessage
 * objects that are received. The options are searched for:
 * CONFIG_DATASET_CMD - Should we create/delete a dataset definition
 * CONFIG_DATASET_NAME - Name of the dataset
 * CONFIG_DATASET_TYPE - Datatype of the dataset
 * CONFIG_DATASET_DIMS - Dimensions of the dataset
 * CONFIG_DATASET_CHUNKS - Chunking parameters of the dataset
 * CONFIG_DATASET_COMPRESSION - Compression of raw data
 *
 * The configuration is not applied if the writer is currently writing.
 *
 * \param[in] config - IpcMessage containing configuration data.
 * \param[out] reply - Response IpcMessage.
 */
void FileWriterPlugin::configure_dataset(const std::string& dataset_name, OdinData::IpcMessage& config, OdinData::IpcMessage& reply)
{
  LOG4CXX_DEBUG_LEVEL(1, logger_, "Configuring dataset [" << dataset_name << "]");

  DatasetDefinition dset = dataset_defs_[dataset_name];

  // If there is a type present then set it
  if (config.has_param(FileWriterPlugin::CONFIG_DATASET_TYPE)) {
    dset.data_type = (DataType)config.get_param<int>(FileWriterPlugin::CONFIG_DATASET_TYPE);
  }

  // If there are dimensions present for the dataset then set them
  if (config.has_param(FileWriterPlugin::CONFIG_DATASET_DIMS)) {
    const rapidjson::Value& val = config.get_param<const rapidjson::Value&>(FileWriterPlugin::CONFIG_DATASET_DIMS);
    // Loop over the dimension values
    dimensions_t dims(val.Size());
    for (rapidjson::SizeType i = 0; i < val.Size(); i++) {
      const rapidjson::Value& dim = val[i];
      dims[i] = dim.GetUint64();
    }
    dset.frame_dimensions = dims;
    // Create default chunking for the dataset (to include n dimension)
    dimensions_t chunks(dset.frame_dimensions.size()+1);
    // Set first chunk dimension (n dimension) to a single frame or item
    chunks[0] = 1;
    // Set the remaining chunk dimensions to the same as the dataset dimensions
    for (int index = 0; index < dset.frame_dimensions.size(); index++){
      chunks[index+1] = dset.frame_dimensions[index];
    }
    dset.chunks = chunks;
  }

  // There might be chunking dimensions present for the dataset, this is not required
  if (config.has_param(FileWriterPlugin::CONFIG_DATASET_CHUNKS)) {
    const rapidjson::Value& val = config.get_param<const rapidjson::Value&>(FileWriterPlugin::CONFIG_DATASET_CHUNKS);
    // Loop over the dimension values
    dimensions_t chunks(val.Size());
    for (rapidjson::SizeType i = 0; i < val.Size(); i++) {
      const rapidjson::Value& dim = val[i];
      chunks[i] = dim.GetUint64();
    }
    dset.chunks = chunks;
  }

  // Check if compression has been specified for the raw data
  if (config.has_param(FileWriterPlugin::CONFIG_DATASET_COMPRESSION)) {
    dset.compression = (CompressionType)config.get_param<int>(FileWriterPlugin::CONFIG_DATASET_COMPRESSION);
    LOG4CXX_INFO(logger_, "Enabling compression: " << dset.compression);
  }

  // Check if creating the high/low indexes has been specified
  if (config.has_param(FileWriterPlugin::CONFIG_DATASET_INDEXES)) {
    dset.create_low_high_indexes = (CompressionType)config.get_param<bool>(FileWriterPlugin::CONFIG_DATASET_INDEXES);
  }

  // Add the dataset definition to the store
  dataset_defs_[dataset_name] = dset;
}

/**
 * Checks to see if a dataset with the supplied name already exists.  If it doesn't then
 * the dataset definition is created and then added to the store.
 *
 * \param[in] dset_name - Name of the dataset to create.
 */
void FileWriterPlugin::create_new_dataset(const std::string& dset_name)
{
  if (dataset_defs_.count(dset_name) < 1){
    DatasetDefinition dset_def;
    // Provide default values for the dataset
    dset_def.name = dset_name;
    dset_def.data_type = raw_8bit;
    dset_def.compression = no_compression;
    dset_def.num_frames = 1;
    std::vector<long long unsigned int> dims(0);
    dset_def.frame_dimensions = dims;
    dset_def.chunks = dims;
    dset_def.create_low_high_indexes = false;
    // Record the dataset in the definitions
    dataset_defs_[dset_def.name] = dset_def;
  }
}

/**
 * Collate status information for the plugin. The status is added to the status IpcMessage object.
 *
 * \param[out] status - Reference to an IpcMessage value to store the status.
 */
void FileWriterPlugin::status(OdinData::IpcMessage& status)
{
  // Record the plugin's status items
  status.set_param(get_name() + "/writing", this->writing_);
  status.set_param(get_name() + "/frames_max", (int)this->current_acquisition_->frames_to_write_);
  status.set_param(get_name() + "/frames_written", (int)this->current_acquisition_->frames_written_);
  status.set_param(get_name() + "/frames_processed", (int)this->current_acquisition_->frames_processed_);
  status.set_param(get_name() + "/file_path", this->current_acquisition_->file_path_);
  status.set_param(get_name() + "/file_name", this->current_acquisition_->filename_);
  status.set_param(get_name() + "/acquisition_id", this->current_acquisition_->acquisition_id_);
  status.set_param(get_name() + "/processes", (int)this->concurrent_processes_);
  status.set_param(get_name() + "/rank", (int)this->concurrent_rank_);
  status.set_param(get_name() + "/timeout_active", this->timeout_active_);
}

/** Check if the frame contains an acquisition ID and start a new file if it does and it's different from the current one
 *
 * If the frame object contains an acquisition ID, then we need to check if the current acquisition we are writing has
 * the same ID. If it is different, then we close the current file and create a new one and start writing.
 * If we are not currently writing then we just create a new file and start writing.
 *
 * \param[in] frame - Pointer to the Frame object.
 */
bool FileWriterPlugin::frame_in_acquisition(boost::shared_ptr<Frame> frame) {
  if (!frame->get_acquisition_id().empty()) {
    if (writing_) {
      if (frame->get_acquisition_id() == current_acquisition_->acquisition_id_) {
        // On same file, take no action
        return true;
      }
    }

    if (frame->get_acquisition_id() == next_acquisition_->acquisition_id_) {
<<<<<<< HEAD
      LOG4CXX_DEBUG_LEVEL(1, logger_, "Acquisition ID sent in frame matches next acquisition ID. Closing current file and starting next");
=======
      LOG4CXX_DEBUG(logger_, "Acquisition ID sent in frame matches next acquisition ID. "
                             "Closing current file and starting next");
>>>>>>> bc732142
      stop_writing();
      start_writing();
    } else {
      std::stringstream ss;
      ss << "Unexpected acquisition ID on frame [" << frame->get_acquisition_id() << "] "
            "for frame " << frame->get_frame_number();
      set_error(ss.str());
      return false;
    }
  }
  return true;
}

/**
 * Stops the current acquisition and starts the next if it is configured
 *
 */
void FileWriterPlugin::stop_acquisition() {
  // Before stopping the current acquisition, check for identical paths, filenames or
  // acquisition IDs.  If these are found do not automatically start the next acquisition
  bool restart = true;
  if (writing_){
    if (!next_acquisition_->file_path_.empty()){
      if (next_acquisition_->file_path_ == current_acquisition_->file_path_){
        if (!next_acquisition_->configured_filename_.empty()){
          if (next_acquisition_->configured_filename_ == current_acquisition_->configured_filename_){
            // Identical path and filenames so do not re-start
            restart = false;
            LOG4CXX_INFO(logger_, "FrameProcessor will not auto-restart acquisition due to identical filename and path");
          }
        }
        if (!next_acquisition_->acquisition_id_.empty()){
          if (next_acquisition_->acquisition_id_ == current_acquisition_->acquisition_id_){
            // Identical path and acquisition IDs so do not re-start
            restart = false;
            LOG4CXX_INFO(logger_, "FrameProcessor will not auto-restart acquisition due to identical file path and acquisition ID");
          }
        }
      }
    }
  }
  this->stop_writing();
  if (restart){
    // Start next acquisition if we have a filename or acquisition ID to use
    if (!next_acquisition_->configured_filename_.empty() || !next_acquisition_->acquisition_id_.empty()) {
      if (next_acquisition_->total_frames_ > 0 && next_acquisition_->frames_to_write_ == 0) {
        // We're not expecting any frames, so just clear out the nextAcquisition for the next one and don't start writing
        this->next_acquisition_ = boost::shared_ptr<Acquisition>(new Acquisition());
        LOG4CXX_INFO(logger_, "FrameProcessor will not receive any frames from this acquisition and so no output file will be created");
      } else {
        this->start_writing();
      }
    }
  }
}

/**
 * Starts the close file timeout
 *
 */
void FileWriterPlugin::start_close_file_timeout()
{
  if (timeout_active_ == false) {
    LOG4CXX_INFO(logger_, "Starting close file timeout");
    boost::mutex::scoped_lock lock(start_timeout_mutex_);
    start_condition_.notify_all();
  } else {
    LOG4CXX_INFO(logger_, "Close file timeout already active");
  }
}

/**
 * Function that is run by the close file timeout thread
 *
 * This waits until notified to start, and then runs a timer. If the timer times out,
 * then the current acquisition is stopped. If the timer is notified before timing out
 * (by a frame being written) then no action is taken, as it will either start the timer
 * again or go back to the wait for start state, depending on the value of timeoutActive.
 *
 */
void FileWriterPlugin::run_close_file_timeout()
{
  OdinData::configure_logging_mdc(OdinData::app_path.c_str());
  boost::mutex::scoped_lock startLock(start_timeout_mutex_);
  while (timeout_thread_running_) {
    start_condition_.wait(startLock);
    if (timeout_thread_running_) {
      timeout_active_ = true;
      boost::mutex::scoped_lock lock(close_file_mutex_);
      while (timeout_active_) {
        if (!timeout_condition_.timed_wait(lock, boost::posix_time::milliseconds(timeout_period_))) {
          // Timeout
          LOG4CXX_DEBUG_LEVEL(1, logger_, "Close file Timeout timed out");
          boost::lock_guard<boost::recursive_mutex> lock(mutex_);
          if (writing_ && timeout_active_) {
            LOG4CXX_INFO(logger_, "Timed out waiting for frames, stopping writing");
            stop_acquisition();
          }
          timeout_active_ = false;
        } else {
          // Event - No need to do anything. The timeout will either wait for another period if active or wait until it is restarted
        }
      }
    }
  }
}

/**
 * Calculates the number of frames that this FileWriter can expect to write based on the total number of frames
 *
 * \param[in] totalFrames - The total number of frames in the acquisition
 * \return - The number of frames that this FileWriter is expected to write
 */
size_t FileWriterPlugin::calc_num_frames(size_t totalFrames)
{
  size_t num_of_frames = 0;

  // Work out how many 'rounds' where all processes are writing whole blocks
  size_t blocks_needed = totalFrames / frames_per_block_;
  size_t num_whole_rounds_needed = blocks_needed / this->concurrent_processes_;
  num_of_frames = num_whole_rounds_needed * frames_per_block_;

  // Now work out if there are any left over half-complete rounds
  size_t leftover = totalFrames - (num_of_frames * this->concurrent_processes_);

  size_t remaining = 0;

  // If there is a leftover, and this processor gets any of the remaining frames, add this to the total
  if (leftover > (this->concurrent_rank_ * frames_per_block_))
  {
    remaining = leftover - (this->concurrent_rank_ * frames_per_block_);
    if (remaining > 0) {
      num_of_frames += std::min(remaining, frames_per_block_);
    }
  }

  return num_of_frames;
}

} /* namespace FrameProcessor */<|MERGE_RESOLUTION|>--- conflicted
+++ resolved
@@ -648,12 +648,8 @@
     }
 
     if (frame->get_acquisition_id() == next_acquisition_->acquisition_id_) {
-<<<<<<< HEAD
-      LOG4CXX_DEBUG_LEVEL(1, logger_, "Acquisition ID sent in frame matches next acquisition ID. Closing current file and starting next");
-=======
-      LOG4CXX_DEBUG(logger_, "Acquisition ID sent in frame matches next acquisition ID. "
-                             "Closing current file and starting next");
->>>>>>> bc732142
+      LOG4CXX_DEBUG_LEVEL(1, logger_, "Acquisition ID sent in frame matches next acquisition ID. "
+                                      "Closing current file and starting next");
       stop_writing();
       start_writing();
     } else {
