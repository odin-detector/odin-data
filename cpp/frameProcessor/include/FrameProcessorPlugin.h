/*
 * FrameProcessorPlugin.h
 *
 *  Created on: 2 Jun 2016
 *      Author: gnx91527
 */

#ifndef TOOLS_FILEWRITER_FrameProcessorPlugin_H_
#define TOOLS_FILEWRITER_FrameProcessorPlugin_H_

#include <boost/thread.hpp>
<<<<<<< HEAD
#include <boost/variant.hpp>
=======
>>>>>>> 50e37dbc
#include <unordered_map>

#include "IFrameCallback.h"
#include "IVersionedObject.h"
#include "MetaMessage.h"
#include "IpcMessage.h"
#include "IpcChannel.h"
#include "MetaMessagePublisher.h"
#include "Frame.h"
#include "EndOfAcquisitionFrame.h"
#include "CallDuration.h"
#include "ParamMetadata.h"

namespace FrameProcessor
{

/** Abstract plugin class, providing the IFrameCallback interface.
 *
 * All frame processor plugins must subclass this class. It provides the
 * IFrameCallback interface and associated WorkQueue for transferring
 * Frame objects between plugins. It also provides methods for configuring
 * plugins and for retrieving status from plugins.
 */
class FrameProcessorPlugin : public IFrameCallback, public OdinData::IVersionedObject, public MetaMessagePublisher
{
public:
  FrameProcessorPlugin();
  virtual ~FrameProcessorPlugin();
  void set_name(const std::string& name);
  std::string get_name() const;
  void set_error(const std::string& msg);
  void set_warning(const std::string& msg);
  void clear_errors();
  virtual bool reset_statistics();
  std::vector<std::string> get_errors();
  std::vector<std::string> get_warnings();
  virtual void configure(OdinData::IpcMessage& config, OdinData::IpcMessage& reply);
  virtual void requestConfiguration(OdinData::IpcMessage& reply);

  /** Request the plugin's configuration and status Metadata.
   * \param[out] reply - Response IpcMessage with current config metadata.
   */
  __attribute__((always_inline)) void request_configuration_metadata(OdinData::IpcMessage& reply) const{
<<<<<<< HEAD
    auto end = config_metadata_bucket_.end();
    for(auto itr = config_metadata_bucket_.begin(); itr != end; ++itr) {
=======
    auto end = config_metadata_.end();
    for(auto itr = config_metadata_.begin(); itr != end; ++itr) {
>>>>>>> 50e37dbc
      add_metadata(reply, *itr);
    }
  }
  __attribute__((always_inline)) void request_status_metadata(OdinData::IpcMessage& reply) const{
<<<<<<< HEAD
    auto end = status_metadata_bucket_.end();
    for(auto itr = status_metadata_bucket_.begin(); itr != end; ++itr) {
=======
    auto end = status_metadata_.end();
    for(auto itr = status_metadata_.begin(); itr != end; ++itr) {
>>>>>>> 50e37dbc
      add_metadata(reply, *itr);
    }
  }
  virtual void execute(const std::string& command, OdinData::IpcMessage& reply);
  virtual std::vector<std::string> requestCommands();
  virtual void status(OdinData::IpcMessage& status);
  void add_performance_stats(OdinData::IpcMessage& status);
  void reset_performance_stats();
  void version(OdinData::IpcMessage& status);
  void register_callback(const std::string& name, boost::shared_ptr<IFrameCallback> cb, bool blocking=false);
  void remove_callback(const std::string& name);
  void remove_all_callbacks();
  void notify_end_of_acquisition();

protected:
  void push(boost::shared_ptr<Frame> frame);
  void push(const std::string& plugin_name, boost::shared_ptr<Frame> frame);

<<<<<<< HEAD
  /** This struct is a representation of the metadata
  */
  struct ParamMetadata
  {
    using allowed_values_t = boost::variant<boost::blank, std::string, int>;
    /**
     * Note on this Parametized Constructor:
     * We know that the constructor will 
     * only be called with local function parameters or rvalues.
     * Hence we decide to move the member objects where applicable!
     * This is a Parametized Moving-constructor NOT a Move-Constructor - 
     * That is it moves the it's arguments (where appropriate)
     * into its member objects. The moving constructor also
     * allows us to use std::piecewise_construct to make an object.
     */
    ParamMetadata(std::string& type, std::string& access_mode, std::vector<allowed_values_t>& allowed_values, int32_t min, int32_t max) : 
                  type_{std::move(type)}, 
                  access_mode_{std::move(access_mode)}, 
                  allowed_values_{std::move(allowed_values)}, 
                  min_{min}, max_{max}{} // moving constructor parameters in it's member -initializer list
    ParamMetadata(ParamMetadata&& rhs) = default; // Move constructor
    ParamMetadata& operator=(ParamMetadata&& rhs) = default; // Move operator
    // delete copy assignment and constructor methods we expect it to always be move constructed
    ParamMetadata(const ParamMetadata& rhs) = delete;
    ParamMetadata& operator=(const ParamMetadata& rhs) = delete;
    static constexpr int MAX_UNSET = std::numeric_limits<int>::min();
    static constexpr int MIN_UNSET = std::numeric_limits<int>::max();
    friend class FrameProcessorPlugin;
    
    private:
      std::string access_mode_;
      std::string type_;
      std::vector<allowed_values_t> allowed_values_;
      int32_t min_;
      int32_t max_;
  };

  using ParameterBucket_t = std::unordered_map<std::string, ParamMetadata>;
  /**
   * Helper Functions to add parameters and their associated meta_data
   * to the config and status parameter-buckets.
   * These functions construct the hash_map's elements in-place
   * Also note, since we are taking a vector parameter, we would
   * Write an overload of that function taking a vector to satisfy
   * both rvalue and lvalue semantics!
=======
  using ParameterMetadataMap_t = std::unordered_map<std::string, ParamMetadata>;
  /**
   * Helper functions construct the hash_map's elements in-place
>>>>>>> 50e37dbc
   * \param[in] param: key for the ParamMetadata value-object. it is moved to trigger the move-semantics of the key-element in the pair
   * \param[in] type, access_mode, allowed_values, min, max: arguments for ParamMetadata's constructor.They are not moved since the constructor
   *                                                         of ParamMetadata accepts lvalues as references.
   */
  
  auto add_config_param_metadata(std::string param, std::string type, std::string access_mode, std::vector<ParamMetadata::allowed_values_t>& allowed_values)->void {
<<<<<<< HEAD
    config_metadata_bucket_.emplace(std::piecewise_construct,
                                    std::forward_as_tuple(std::move(param)),
                                    std::forward_as_tuple(type, access_mode, allowed_values, ParamMetadata::MIN_UNSET, ParamMetadata::MAX_UNSET)
=======
    config_metadata_.emplace(std::piecewise_construct,
                             std::forward_as_tuple(std::move(param)),
                             std::forward_as_tuple(type, access_mode, allowed_values, ParamMetadata::MIN_UNSET, ParamMetadata::MAX_UNSET)
>>>>>>> 50e37dbc
    );
  }

  auto add_config_param_metadata(std::string param, std::string type, std::string access_mode, std::vector<ParamMetadata::allowed_values_t>&& allowed_values)->void {
<<<<<<< HEAD
    config_metadata_bucket_.emplace(std::piecewise_construct,
                                    std::forward_as_tuple(std::move(param)),
                                    std::forward_as_tuple(type, access_mode, allowed_values, ParamMetadata::MIN_UNSET, ParamMetadata::MAX_UNSET)
=======
    config_metadata_.emplace(std::piecewise_construct,
                             std::forward_as_tuple(std::move(param)),
                             std::forward_as_tuple(type, access_mode, allowed_values, ParamMetadata::MIN_UNSET, ParamMetadata::MAX_UNSET)
>>>>>>> 50e37dbc
    );
  }

  auto add_config_param_metadata(std::string param, std::string type, std::string access_mode, int32_t min, int32_t max)->void {
    std::vector<ParamMetadata::allowed_values_t>allowed_vals{}; // This allows us to forward the vector as an lvalue reference to the constructor
<<<<<<< HEAD
    config_metadata_bucket_.emplace(std::piecewise_construct,
                                    std::forward_as_tuple(std::move(param)),
                                    std::forward_as_tuple(type, access_mode, allowed_vals, min, max)
=======
    config_metadata_.emplace(std::piecewise_construct,
                             std::forward_as_tuple(std::move(param)),
                             std::forward_as_tuple(type, access_mode, allowed_vals, min, max)
>>>>>>> 50e37dbc
    );
  }

  auto add_status_param_metadata(std::string param, std::string type, std::string access_mode, std::vector<ParamMetadata::allowed_values_t>& allowed_values)->void {
<<<<<<< HEAD
    status_metadata_bucket_.emplace(std::piecewise_construct,
                                    std::forward_as_tuple(std::move(param)),
                                    std::forward_as_tuple(type, access_mode, allowed_values, ParamMetadata::MIN_UNSET, ParamMetadata::MAX_UNSET)
=======
    status_metadata_.emplace(std::piecewise_construct,
                             std::forward_as_tuple(std::move(param)),
                             std::forward_as_tuple(type, access_mode, allowed_values, ParamMetadata::MIN_UNSET, ParamMetadata::MAX_UNSET)
>>>>>>> 50e37dbc
    );
  }

  auto add_status_param_metadata(std::string param, std::string type, std::string access_mode, std::vector<ParamMetadata::allowed_values_t>&& allowed_values)->void {
<<<<<<< HEAD
    status_metadata_bucket_.emplace(std::piecewise_construct,
                                    std::forward_as_tuple(std::move(param)),
                                    std::forward_as_tuple(type, access_mode, allowed_values, ParamMetadata::MIN_UNSET, ParamMetadata::MAX_UNSET)
=======
    status_metadata_.emplace(std::piecewise_construct,
                             std::forward_as_tuple(std::move(param)),
                             std::forward_as_tuple(type, access_mode, allowed_values, ParamMetadata::MIN_UNSET, ParamMetadata::MAX_UNSET)
>>>>>>> 50e37dbc
    );
  }

  auto add_status_param_metadata(std::string param, std::string type, std::string access_mode, int32_t min, int32_t max)->void {
    std::vector<ParamMetadata::allowed_values_t>allowed_vals{}; // This allows us to forward the vector as an lvalue reference to the constructor
<<<<<<< HEAD
    status_metadata_bucket_.emplace(std::piecewise_construct,
                                    std::forward_as_tuple(std::move(param)),
                                    std::forward_as_tuple(type, access_mode, allowed_vals, min, max)
=======
    status_metadata_.emplace(std::piecewise_construct,
                             std::forward_as_tuple(std::move(param)),
                             std::forward_as_tuple(type, access_mode, allowed_vals, min, max)
>>>>>>> 50e37dbc
    );
  }


private:
  /** Pointer to logger */
  LoggerPtr logger_;

<<<<<<< HEAD
  /** These private member data are "parameter buckets,"
   *  they are populated by calling add_status_param_metadata()
   *  and add_config_param_metadata() methods respectively
   */
  ParameterBucket_t config_metadata_bucket_;
  ParameterBucket_t status_metadata_bucket_;
=======
  ParameterMetadataMap_t config_metadata_;
  ParameterMetadataMap_t status_metadata_;
>>>>>>> 50e37dbc

  /** Metadata helper function (implicitly inlined)
   *  \param [in]  metadata - metadata struct to be read from
   *  \param [out] message  - IpcMessage to be appended with metadata
   */
<<<<<<< HEAD
  void add_metadata(OdinData::IpcMessage& message, const ParameterBucket_t::value_type& metadata) const
=======
  void add_metadata(OdinData::IpcMessage& message, const ParameterMetadataMap_t::value_type& metadata) const
>>>>>>> 50e37dbc
  {
    std::string param_prefix;
    param_prefix.reserve(128);
    param_prefix = "metadata/" + this->get_name() + '/' + metadata.first + '/';
    message.set_param(param_prefix +  "type", metadata.second.type_);
    message.set_param(param_prefix +  "access_mode", metadata.second.access_mode_);
    if(metadata.second.min_ == ParamMetadata::MIN_UNSET){
      message.set_param(param_prefix +  "min", metadata.second.min_);
    }
    if(metadata.second.max_ == ParamMetadata::MAX_UNSET){
      message.set_param(param_prefix +  "max", metadata.second.max_);
    }

    param_prefix +=  "allowed_values[]";

    auto itr = metadata.second.allowed_values_.begin();
    auto end = metadata.second.allowed_values_.end();
    for (; itr != end; ++itr) {
      switch (itr->which()) {
        case 1:
          message.set_param(param_prefix, boost::get<std::string>(*itr));
          break;
        case 2:
          message.set_param(param_prefix, boost::get<int>(*itr));
          break;
        default:
          return;
      };
    }
  }

  void callback(boost::shared_ptr<Frame> frame);

  /**
   * This is called by the callback method when any new frames have
   * arrived and must be overridden by child classes.
   *
   * \param[in] frame - Pointer to the frame.
   */
  virtual void process_frame(boost::shared_ptr<Frame> frame) = 0;
  virtual void process_end_of_acquisition();

  /** Name of this plugin */
  std::string name_;
  /** Map of registered plugins for callbacks, indexed by name */
  std::map<std::string, boost::shared_ptr<IFrameCallback> > callbacks_;
  /** Map of registered plugins for blocking callbacks, indexed by name */
  std::map<std::string, boost::shared_ptr<IFrameCallback> > blocking_callbacks_;
  /** Error message array */
  std::vector<std::string> error_messages_;
  /** Warning message array */
  std::vector<std::string> warning_messages_;
  /** Mutex to make accessing error_messages_ threadsafe */
  boost::mutex mutex_;
  /** process_frame performance stats */
  CallDuration process_duration_;
};

} /* namespace FrameProcessor */

#endif /* TOOLS_FILEWRITER_FrameProcessorPlugin_H_ */<|MERGE_RESOLUTION|>--- conflicted
+++ resolved
@@ -9,10 +9,6 @@
 #define TOOLS_FILEWRITER_FrameProcessorPlugin_H_
 
 #include <boost/thread.hpp>
-<<<<<<< HEAD
-#include <boost/variant.hpp>
-=======
->>>>>>> 50e37dbc
 #include <unordered_map>
 
 #include "IFrameCallback.h"
@@ -56,24 +52,14 @@
    * \param[out] reply - Response IpcMessage with current config metadata.
    */
   __attribute__((always_inline)) void request_configuration_metadata(OdinData::IpcMessage& reply) const{
-<<<<<<< HEAD
-    auto end = config_metadata_bucket_.end();
-    for(auto itr = config_metadata_bucket_.begin(); itr != end; ++itr) {
-=======
     auto end = config_metadata_.end();
     for(auto itr = config_metadata_.begin(); itr != end; ++itr) {
->>>>>>> 50e37dbc
       add_metadata(reply, *itr);
     }
   }
   __attribute__((always_inline)) void request_status_metadata(OdinData::IpcMessage& reply) const{
-<<<<<<< HEAD
-    auto end = status_metadata_bucket_.end();
-    for(auto itr = status_metadata_bucket_.begin(); itr != end; ++itr) {
-=======
     auto end = status_metadata_.end();
     for(auto itr = status_metadata_.begin(); itr != end; ++itr) {
->>>>>>> 50e37dbc
       add_metadata(reply, *itr);
     }
   }
@@ -92,139 +78,55 @@
   void push(boost::shared_ptr<Frame> frame);
   void push(const std::string& plugin_name, boost::shared_ptr<Frame> frame);
 
-<<<<<<< HEAD
-  /** This struct is a representation of the metadata
-  */
-  struct ParamMetadata
-  {
-    using allowed_values_t = boost::variant<boost::blank, std::string, int>;
-    /**
-     * Note on this Parametized Constructor:
-     * We know that the constructor will 
-     * only be called with local function parameters or rvalues.
-     * Hence we decide to move the member objects where applicable!
-     * This is a Parametized Moving-constructor NOT a Move-Constructor - 
-     * That is it moves the it's arguments (where appropriate)
-     * into its member objects. The moving constructor also
-     * allows us to use std::piecewise_construct to make an object.
-     */
-    ParamMetadata(std::string& type, std::string& access_mode, std::vector<allowed_values_t>& allowed_values, int32_t min, int32_t max) : 
-                  type_{std::move(type)}, 
-                  access_mode_{std::move(access_mode)}, 
-                  allowed_values_{std::move(allowed_values)}, 
-                  min_{min}, max_{max}{} // moving constructor parameters in it's member -initializer list
-    ParamMetadata(ParamMetadata&& rhs) = default; // Move constructor
-    ParamMetadata& operator=(ParamMetadata&& rhs) = default; // Move operator
-    // delete copy assignment and constructor methods we expect it to always be move constructed
-    ParamMetadata(const ParamMetadata& rhs) = delete;
-    ParamMetadata& operator=(const ParamMetadata& rhs) = delete;
-    static constexpr int MAX_UNSET = std::numeric_limits<int>::min();
-    static constexpr int MIN_UNSET = std::numeric_limits<int>::max();
-    friend class FrameProcessorPlugin;
-    
-    private:
-      std::string access_mode_;
-      std::string type_;
-      std::vector<allowed_values_t> allowed_values_;
-      int32_t min_;
-      int32_t max_;
-  };
-
-  using ParameterBucket_t = std::unordered_map<std::string, ParamMetadata>;
-  /**
-   * Helper Functions to add parameters and their associated meta_data
-   * to the config and status parameter-buckets.
-   * These functions construct the hash_map's elements in-place
-   * Also note, since we are taking a vector parameter, we would
-   * Write an overload of that function taking a vector to satisfy
-   * both rvalue and lvalue semantics!
-=======
   using ParameterMetadataMap_t = std::unordered_map<std::string, ParamMetadata>;
   /**
    * Helper functions construct the hash_map's elements in-place
->>>>>>> 50e37dbc
    * \param[in] param: key for the ParamMetadata value-object. it is moved to trigger the move-semantics of the key-element in the pair
    * \param[in] type, access_mode, allowed_values, min, max: arguments for ParamMetadata's constructor.They are not moved since the constructor
    *                                                         of ParamMetadata accepts lvalues as references.
    */
   
   auto add_config_param_metadata(std::string param, std::string type, std::string access_mode, std::vector<ParamMetadata::allowed_values_t>& allowed_values)->void {
-<<<<<<< HEAD
-    config_metadata_bucket_.emplace(std::piecewise_construct,
-                                    std::forward_as_tuple(std::move(param)),
-                                    std::forward_as_tuple(type, access_mode, allowed_values, ParamMetadata::MIN_UNSET, ParamMetadata::MAX_UNSET)
-=======
     config_metadata_.emplace(std::piecewise_construct,
                              std::forward_as_tuple(std::move(param)),
                              std::forward_as_tuple(type, access_mode, allowed_values, ParamMetadata::MIN_UNSET, ParamMetadata::MAX_UNSET)
->>>>>>> 50e37dbc
     );
   }
 
   auto add_config_param_metadata(std::string param, std::string type, std::string access_mode, std::vector<ParamMetadata::allowed_values_t>&& allowed_values)->void {
-<<<<<<< HEAD
-    config_metadata_bucket_.emplace(std::piecewise_construct,
-                                    std::forward_as_tuple(std::move(param)),
-                                    std::forward_as_tuple(type, access_mode, allowed_values, ParamMetadata::MIN_UNSET, ParamMetadata::MAX_UNSET)
-=======
     config_metadata_.emplace(std::piecewise_construct,
                              std::forward_as_tuple(std::move(param)),
                              std::forward_as_tuple(type, access_mode, allowed_values, ParamMetadata::MIN_UNSET, ParamMetadata::MAX_UNSET)
->>>>>>> 50e37dbc
     );
   }
 
   auto add_config_param_metadata(std::string param, std::string type, std::string access_mode, int32_t min, int32_t max)->void {
     std::vector<ParamMetadata::allowed_values_t>allowed_vals{}; // This allows us to forward the vector as an lvalue reference to the constructor
-<<<<<<< HEAD
-    config_metadata_bucket_.emplace(std::piecewise_construct,
-                                    std::forward_as_tuple(std::move(param)),
-                                    std::forward_as_tuple(type, access_mode, allowed_vals, min, max)
-=======
     config_metadata_.emplace(std::piecewise_construct,
                              std::forward_as_tuple(std::move(param)),
                              std::forward_as_tuple(type, access_mode, allowed_vals, min, max)
->>>>>>> 50e37dbc
     );
   }
 
   auto add_status_param_metadata(std::string param, std::string type, std::string access_mode, std::vector<ParamMetadata::allowed_values_t>& allowed_values)->void {
-<<<<<<< HEAD
-    status_metadata_bucket_.emplace(std::piecewise_construct,
-                                    std::forward_as_tuple(std::move(param)),
-                                    std::forward_as_tuple(type, access_mode, allowed_values, ParamMetadata::MIN_UNSET, ParamMetadata::MAX_UNSET)
-=======
     status_metadata_.emplace(std::piecewise_construct,
                              std::forward_as_tuple(std::move(param)),
                              std::forward_as_tuple(type, access_mode, allowed_values, ParamMetadata::MIN_UNSET, ParamMetadata::MAX_UNSET)
->>>>>>> 50e37dbc
     );
   }
 
   auto add_status_param_metadata(std::string param, std::string type, std::string access_mode, std::vector<ParamMetadata::allowed_values_t>&& allowed_values)->void {
-<<<<<<< HEAD
-    status_metadata_bucket_.emplace(std::piecewise_construct,
-                                    std::forward_as_tuple(std::move(param)),
-                                    std::forward_as_tuple(type, access_mode, allowed_values, ParamMetadata::MIN_UNSET, ParamMetadata::MAX_UNSET)
-=======
     status_metadata_.emplace(std::piecewise_construct,
                              std::forward_as_tuple(std::move(param)),
                              std::forward_as_tuple(type, access_mode, allowed_values, ParamMetadata::MIN_UNSET, ParamMetadata::MAX_UNSET)
->>>>>>> 50e37dbc
     );
   }
 
   auto add_status_param_metadata(std::string param, std::string type, std::string access_mode, int32_t min, int32_t max)->void {
     std::vector<ParamMetadata::allowed_values_t>allowed_vals{}; // This allows us to forward the vector as an lvalue reference to the constructor
-<<<<<<< HEAD
-    status_metadata_bucket_.emplace(std::piecewise_construct,
-                                    std::forward_as_tuple(std::move(param)),
-                                    std::forward_as_tuple(type, access_mode, allowed_vals, min, max)
-=======
     status_metadata_.emplace(std::piecewise_construct,
                              std::forward_as_tuple(std::move(param)),
                              std::forward_as_tuple(type, access_mode, allowed_vals, min, max)
->>>>>>> 50e37dbc
     );
   }
 
@@ -233,27 +135,14 @@
   /** Pointer to logger */
   LoggerPtr logger_;
 
-<<<<<<< HEAD
-  /** These private member data are "parameter buckets,"
-   *  they are populated by calling add_status_param_metadata()
-   *  and add_config_param_metadata() methods respectively
-   */
-  ParameterBucket_t config_metadata_bucket_;
-  ParameterBucket_t status_metadata_bucket_;
-=======
   ParameterMetadataMap_t config_metadata_;
   ParameterMetadataMap_t status_metadata_;
->>>>>>> 50e37dbc
 
   /** Metadata helper function (implicitly inlined)
    *  \param [in]  metadata - metadata struct to be read from
    *  \param [out] message  - IpcMessage to be appended with metadata
    */
-<<<<<<< HEAD
-  void add_metadata(OdinData::IpcMessage& message, const ParameterBucket_t::value_type& metadata) const
-=======
   void add_metadata(OdinData::IpcMessage& message, const ParameterMetadataMap_t::value_type& metadata) const
->>>>>>> 50e37dbc
   {
     std::string param_prefix;
     param_prefix.reserve(128);
