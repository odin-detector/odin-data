--- conflicted
+++ resolved
@@ -88,21 +88,11 @@
    */
   void add_metadata(OdinData::IpcMessage& message, const std::pair<std::string, ParamMetadata>& metadata) const
   {
-<<<<<<< HEAD
-    std::string param_prefix;
-    param_prefix.reserve(100);
-    param_prefix = "metadata/" + get_name() + '/' + metadata.first + '/';
-    message.set_param(param_prefix +  "type", metadata.second.type);
-    message.set_param(param_prefix +  "access_mode", metadata.second.access_mode);
-    if(metadata.second.min != INT32_MIN) {
-      message.set_param(param_prefix +  "min", metadata.second.min);
-=======
     std::string param_prefix = "metadata/" + get_name() + '/' + metadata.path + '/';
     message.set_param(param_prefix +  "type", metadata.type);
     message.set_param(param_prefix +  "access_mode", metadata.access_mode);
     if(metadata.has_min){
       message.set_param(param_prefix +  "min", metadata.min);
->>>>>>> 44890db6
     }
     if(metadata.second.max != INT32_MAX) {
       message.set_param(param_prefix +  "max", metadata.second.max);
