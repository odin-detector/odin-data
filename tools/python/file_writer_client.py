from __future__ import print_function

import os, time
import argparse
import zmq
import json
import curses

import os
import npyscreen
from ipc_channel import IpcChannel
from ipc_message import IpcMessage

class PercivalClientApp(npyscreen.NPSAppManaged):
    def __init__(self, ctrl_endpoint, ready_endpoint, release_endpoint, shared_buffer):
        super(PercivalClientApp, self).__init__()
        self.ctrl_endpoint = ctrl_endpoint
        self.ready_endpoint = ready_endpoint
        self.release_endpoint = release_endpoint
        self.shared_buffer = shared_buffer
        self._poller = zmq.Poller()
        self._ctrl_channel = None
        self._current_value = None
        self._prev_value = None

    def onStart(self):
        self.keypress_timeout_default = 1
        self.registerForm("MAIN", IntroForm())
        self.registerForm("MAIN_MENU", MainMenu())
        self.registerForm("LOAD_PLUGIN", LoadPlugin())
        self.registerForm("SETUP_PROCESS", SetupFileProcess())
        self.registerForm("SETUP_FILE", SetupFileWriting())
        self.registerForm("SETUP_EXCALIBUR", SetupExcalibur())
        
    def send_message(self, ipc_message):
        self._ctrl_channel.send(ipc_message.encode())
        pollevts = self._ctrl_channel.poll(1000)
        if pollevts == zmq.POLLIN:
            reply = IpcMessage(from_str=self._ctrl_channel.recv())
            if reply:
                self._current_value = str(reply)
        

    def read_message(self, timeout):
        pollevts = self._ctrl_channel.poll(timeout)
        if pollevts == zmq.POLLIN:
            reply = IpcMessage(from_str=self._ctrl_channel.recv())
            return reply
        return None

class IntroForm(npyscreen.Form):
    def create(self):
        self.name = "ODIN File Writer Client"
        self.add(npyscreen.TitleText, labelColor="LABELBOLD", name="Set the control endpoint for the application", value="", editable=False)
        self.ctrl = self.add(npyscreen.TitleText, name="Control Endpoint: ", value="")
        self.add(npyscreen.TitleText, labelColor="LABELBOLD", name="Set the frame ready endpoint for the application", value="", editable=False)
        self.ready = self.add(npyscreen.TitleText, name="Ready Endpoint: ", value="")
        self.add(npyscreen.TitleText, labelColor="LABELBOLD", name="Set the frame release endpoint for the application", value="", editable=False)
        self.release = self.add(npyscreen.TitleText, name="Release Endpoint: ", value="")
        self.add(npyscreen.TitleText, labelColor="LABELBOLD", name="Set the shared buffer name for the application", value="", editable=False)
        self.buffer = self.add(npyscreen.TitleText, name="Shared buffer: ", value="")

    def beforeEditing(self):
        self.ctrl.value = self.parentApp.ctrl_endpoint
        self.ready.value = self.parentApp.ready_endpoint
        self.release.value = self.parentApp.release_endpoint
        self.buffer.value = self.parentApp.shared_buffer

    def afterEditing(self):
        self.parentApp.ctrl_endpoint = self.ctrl.value
        self.parentApp.ready_endpoint = self.ready.value
        self.parentApp.release_endpoint = self.release.value
        self.parentApp.shared_buffer = self.buffer.value

        self.parentApp._ctrl_channel = IpcChannel(IpcChannel.CHANNEL_TYPE_REQ)
        self.parentApp._ctrl_channel.connect(self.ctrl.value)
        self.parentApp.setNextForm("MAIN_MENU")


class MainMenu(npyscreen.FormBaseNew):
    def create(self):
        self.keypress_timeout = 1
        self.name = "ODIN File Writer Client"
        self.t2 = self.add(npyscreen.BoxTitle, name="Main Menu:", relx=2, max_width=24) #, max_height=20)
        self.t3 = self.add(npyscreen.BoxTitle, name="Response:", rely=2, relx=26) #, max_width=45, max_height=20)
        
        self.t2.values = ["List plugins",
                          "Load new plugin", 
                          "Setup File Process", 
                          "Setup File Writing", 
                          "Start Writing", 
                          "Stop Writing",
                          "Read Status",
                          "Setup For Percival",
                          "Setup For Excalibur",
                          "Exit"]
        self.t2.when_value_edited = self.button

    def button(self):
        selected = self.t2.entry_widget.value
        if selected == 0:
          msg = IpcMessage("cmd", "configure")
          config = {
                     "list": True
                   }
          msg.set_param("plugin", config)
          self.parentApp.send_message(msg)
        if selected == 1:
          self.parentApp.setNextForm("LOAD_PLUGIN")
          self.editing = False
          self.parentApp.switchFormNow()
        if selected == 2:
          self.parentApp.setNextForm("SETUP_PROCESS")
          self.editing = False
          self.parentApp.switchFormNow()
        if selected == 3:
          self.parentApp.setNextForm("SETUP_FILE")
          self.editing = False
          self.parentApp.switchFormNow()
        if selected == 4:
          msg = IpcMessage("cmd", "configure")
          config = {
                     "write": True
                   }
          msg.set_param("hdf", config)
          self.parentApp.send_message(msg)
        if selected == 5:
          msg = IpcMessage("cmd", "configure")
          config = {
                     "write": False
                   }
          msg.set_param("hdf", config)
          self.parentApp.send_message(msg)
        if selected == 6:
          msg = IpcMessage("cmd", "configure")
          msg.set_param("status", True)
          self.parentApp.send_message(msg)
        if selected == 7:
          msg = IpcMessage("cmd", "configure")
          config = {
                     "fr_release_cnxn": "tcp://127.0.0.1:5002",
                     "fr_ready_cnxn": "tcp://127.0.0.1:5001",
                     "fr_shared_mem": "FrameReceiverBuffer"
                   }
          msg.set_param("fr_setup", config)
          self.parentApp.send_message(msg)
          msg = IpcMessage("cmd", "configure")
          config = {
                     "load": {
                               "library": "./lib/libPercivalProcessPlugin.so",
                               "index": "percival",
                               "name": "PercivalProcessPlugin"
                             }
                   }
          msg.set_param("plugin", config)
          self.parentApp.send_message(msg)
          msg = IpcMessage("cmd", "configure")
          config = {
                     "load": {
                               "library": "./lib/libHdf5Plugin.so",
                               "index": "hdf",
                               "name": "FileWriter"
                             }
                   }
          msg.set_param("plugin", config)
          self.parentApp.send_message(msg)
          msg = IpcMessage("cmd", "configure")
          config = {
                     "connect": {
                               "index": "percival",
                               "connection": "frame_receiver"
                             }
                   }
          msg.set_param("plugin", config)
          self.parentApp.send_message(msg)
          msg = IpcMessage("cmd", "configure")
          config = {
                     "connect": {
                               "index": "hdf",
                               "connection": "percival"
                             }
                   }
          msg.set_param("plugin", config)
          self.parentApp.send_message(msg)
          msg = IpcMessage("cmd", "configure")
          config = {
                     "dataset": {
                                  "cmd": "create",
                                  "name": "data",
                                  "datatype": 1,
                                  "dims": [1484, 1408],
                                  "chunks": [1, 1484, 704]
                                },
                     "master": "data"
                   }
          msg.set_param("hdf", config)
          self.parentApp.send_message(msg)
          msg = IpcMessage("cmd", "configure")
          config = {
                     "dataset": {
                                  "cmd": "create",
                                  "name": "reset",
                                  "datatype": 1,
                                  "dims": [1484, 1408],
                                  "chunks": [1, 1484, 704]
                                }
                   }
          msg.set_param("hdf", config)
          self.parentApp.send_message(msg)
        if selected == 8:
          self.parentApp.setNextForm("SETUP_EXCALIBUR")
          self.editing = False
          self.parentApp.switchFormNow()
        if selected == 9:
          self.parentApp.setNextForm(None)
          self.parentApp.switchFormNow()
          
    def while_waiting(self):
        if self.parentApp._current_value != self.parentApp._prev_value:
            self.t3.values = self.parentApp._current_value.split("\n")
            self.t3.display()
            self.parentApp._prev_value = self.parentApp._current_value
        self.t2.entry_widget.value = None
        self.t2.entry_widget._old_value = None
        self.t2.display()

class SetupExcalibur(npyscreen.FormBaseNew):
    def create(self):
        self.keypress_timeout = 1
        self.name = "ODIN File Writer Client"
        self.t2 = self.add(npyscreen.BoxTitle, name="Choose excalibur data type:") #, max_height=20)
        
        self.t2.values = ["1-bit",
                          "6-bit", 
                          "12-bit", 
                          "24-bit", 
                          "Exit"]
        self.t2.when_value_edited = self.button

    def setup(self, dtype):
          rdtype = 0
          if dtype == "6-bit":
            rdtype = 0
          if dtype == "12-bit":
            rdtype = 1
          if dtype == "24-bit":
            rdtype = 2
            
          msg = IpcMessage("cmd", "configure")
          config = {
<<<<<<< HEAD
                     "fr_release_cnxn": "tcp://127.0.0.1:5002",
                     "fr_ready_cnxn": "tcp://127.0.0.1:5001",
#                     "fr_shared_mem": "ExcaliburSharedBuffer"
                     "fr_shared_mem": "FrameReceiverBuffer"
=======
                     "fr_release_cnxn": self.parentApp.release_endpoint,
                     "fr_ready_cnxn": self.parentApp.ready_endpoint,
                     "fr_shared_mem": self.parentApp.shared_buffer
>>>>>>> e5bda51f
                   }
          msg.set_param("fr_setup", config)
          self.parentApp.send_message(msg)
          msg = IpcMessage("cmd", "configure")
          config = {
                     "load": {
                               "library": "./lib/libExcaliburReorderPlugin.so",
                               "index": "excalibur",
                               "name": "ExcaliburReorderPlugin"
                             }
                   }
          msg.set_param("plugin", config)
          self.parentApp.send_message(msg)
          msg = IpcMessage("cmd", "configure")
          config = {
                     "load": {
                               "library": "./lib/libHdf5Plugin.so",
                               "index": "hdf",
                               "name": "FileWriter"
                             }
                   }
          msg.set_param("plugin", config)
          self.parentApp.send_message(msg)
          msg = IpcMessage("cmd", "configure")
          config = {
                     "connect": {
                               "index": "excalibur",
                               "connection": "frame_receiver"
                             }
                   }
          msg.set_param("plugin", config)
          self.parentApp.send_message(msg)
          msg = IpcMessage("cmd", "configure")
          config = {
                     "connect": {
                               "index": "hdf",
                               "connection": "excalibur"
                             }
                   }
          msg.set_param("plugin", config)
          self.parentApp.send_message(msg)
          msg = IpcMessage("cmd", "configure")
          config = {
                     "dataset": {
                                  "cmd": "create",
                                  "name": "data",
                                  "datatype": rdtype,
                                  "dims": [256, 2048]
                                }
                   }
          msg.set_param("hdf", config)
          self.parentApp.send_message(msg)
          msg = IpcMessage("cmd", "configure")
          config = {
                     "bitdepth": dtype
                   }
          msg.set_param("excalibur", config)
          self.parentApp.send_message(msg)
    
    def button(self):
        selected = self.t2.entry_widget.value
        self.t2.entry_widget.value = None
        self.t2.entry_widget._old_value = None
        if selected == 0:
          self.setup("1-bit")
          self.parentApp.setNextForm("MAIN_MENU")
          self.editing = False
          self.parentApp.switchFormNow()
        if selected == 1:
          self.setup("6-bit")
          self.parentApp.setNextForm("MAIN_MENU")
          self.editing = False
          self.parentApp.switchFormNow()
        if selected == 2:
          self.setup("12-bit")
          self.parentApp.setNextForm("MAIN_MENU")
          self.editing = False
          self.parentApp.switchFormNow()
        if selected == 3:
          self.setup("24-bit")
          self.parentApp.setNextForm("MAIN_MENU")
          self.editing = False
          self.parentApp.switchFormNow()
        if selected == 4:
          self.parentApp.setNextForm("MAIN_MENU")
          self.editing = False
          self.parentApp.switchFormNow()

class LoadPlugin(npyscreen.ActionForm):
    def create(self):
        self.name = "ODIN File Writer Client"
        self.add(npyscreen.TitleText, labelColor="LABELBOLD", name="Load a new plugin", value="", editable=False)
        self.ctrl1 = self.add(npyscreen.TitleText, name="Plugin library: ", value="/home/gnx91527/work/percival/framereceiver/build/lib/libDummyPlugin.so")
        self.ctrl2 = self.add(npyscreen.TitleText, name="Plugin index:   ", value="dummy")
        self.ctrl3 = self.add(npyscreen.TitleText, name="Plugin name:    ", value="DummyPlugin")

    def on_ok(self):
        msg = IpcMessage("cmd", "configure")
        config = {
                     "load": {
                         "library": self.ctrl1.value,
                         "index": self.ctrl2.value,
                         "name": self.ctrl3.value,
                     }
                 }
        msg.set_param("plugin", config)
        self.parentApp.send_message(msg)

    def afterEditing(self):
        self.parentApp.setNextForm("MAIN_MENU")
        self.editing = False
        self.parentApp.switchFormNow()

class SetupFileProcess(npyscreen.ActionForm):
    def create(self):
        self.name = "ODIN File Writer Client"
        self.add(npyscreen.TitleText, labelColor="LABELBOLD", name="Setup file process and rank", value="", editable=False)
        self.ctrl1 = self.add(npyscreen.TitleText, name="Processes:        ", value="1")
        self.ctrl2 = self.add(npyscreen.TitleText, name="Process rank:     ", value="0")

    def on_ok(self):
        msg = IpcMessage("cmd", "configure")
        config = {
                   "process": {
                       "number": int(self.ctrl1.value),
                       "rank": int(self.ctrl2.value),
                   },
                 }
        msg.set_param("hdf", config)
        self.parentApp.send_message(msg)

    def afterEditing(self):
        self.parentApp.setNextForm("MAIN_MENU")
        self.editing = False
        self.parentApp.switchFormNow()

class SetupFileWriting(npyscreen.ActionForm):
    def create(self):
        self.name = "ODIN File Writer Client"
        self.add(npyscreen.TitleText, labelColor="LABELBOLD", name="Setup file writing", value="", editable=False)
        self.ctrl1 = self.add(npyscreen.TitleText, name="File name:        ", value="test_0.hdf5")
        self.ctrl2 = self.add(npyscreen.TitleText, name="File path:        ", value="/tmp/")
        self.ctrl3 = self.add(npyscreen.TitleText, name="Number of frames: ", value="3")

    def on_ok(self):
        msg = IpcMessage("cmd", "configure")
        config = {
                   "file": {
                       "name": self.ctrl1.value,
                       "path": self.ctrl2.value,
                   },
                   "frames": int(self.ctrl3.value),
                 }
        msg.set_param("hdf", config)
        self.parentApp.send_message(msg)

    def afterEditing(self):
        self.parentApp.setNextForm("MAIN_MENU")
        self.editing = False
        self.parentApp.switchFormNow()

def options():
    parser = argparse.ArgumentParser()
    parser.add_argument("-c", "--control", default="tcp://127.0.0.1:5004", help="Control endpoint")
    parser.add_argument("--ready", default="tcp://127.0.0.1:5001", help="Ready endpoint")
    parser.add_argument("--release", default="tcp://127.0.0.1:5002", help="Release endpoint")
    parser.add_argument("-b", "--buffer", default="ExcaliburSharedMemory", help="Shared memory buffer")
    args = parser.parse_args()
    return args


def main():
    args = options()

    app = PercivalClientApp(args.control, args.ready, args.release, args.buffer)
    app.run()


if __name__ == '__main__':
    main()
<|MERGE_RESOLUTION|>--- conflicted
+++ resolved
@@ -248,16 +248,9 @@
             
           msg = IpcMessage("cmd", "configure")
           config = {
-<<<<<<< HEAD
-                     "fr_release_cnxn": "tcp://127.0.0.1:5002",
-                     "fr_ready_cnxn": "tcp://127.0.0.1:5001",
-#                     "fr_shared_mem": "ExcaliburSharedBuffer"
-                     "fr_shared_mem": "FrameReceiverBuffer"
-=======
                      "fr_release_cnxn": self.parentApp.release_endpoint,
                      "fr_ready_cnxn": self.parentApp.ready_endpoint,
                      "fr_shared_mem": self.parentApp.shared_buffer
->>>>>>> e5bda51f
                    }
           msg.set_param("fr_setup", config)
           self.parentApp.send_message(msg)
