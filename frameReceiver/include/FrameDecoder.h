/*
 * FrameDecoder.h
 *
 *  Created on: Feb 24, 2015
 *      Author: Tim Nicholls, STFC Application Engineering Group
 */

#ifndef INCLUDE_FRAMEDECODER_H_
#define INCLUDE_FRAMEDECODER_H_

#include <queue>
#include <map>

#include <stddef.h>
#include <stdint.h>
#include <netinet/in.h>

#include <boost/shared_ptr.hpp>
#include <boost/function.hpp>

#include <log4cxx/logger.h>
using namespace log4cxx;
using namespace log4cxx::helpers;
#include <DebugLevelLogger.h>

#include "IpcMessage.h"
#include "OdinDataException.h"
#include "SharedBufferManager.h"
#include "IVersionedObject.h"

namespace FrameReceiver
{

  const std::string CONFIG_DECODER_ENABLE_PACKET_LOGGING = "enable_packet_logging";
  const std::string CONFIG_DECODER_FRAME_TIMEOUT_MS = "frame_timeout_ms";

class FrameDecoderException : public OdinData::OdinDataException
{
public:
  FrameDecoderException(const std::string what) : OdinData::OdinDataException(what) { };
};

typedef boost::function<void(int, int)> FrameReadyCallback;
typedef std::queue<int> EmptyBufferQueue;
typedef std::map<int, int> FrameBufferMap;

class FrameDecoder : public OdinData::IVersionedObject
{
public:

  enum FrameReceiveState
  {
    FrameReceiveStateEmpty,
    FrameReceiveStateIncomplete,
    FrameReceiveStateComplete,
    FrameReceiveStateTimedout,
    FrameReceiveStateError
  };

  FrameDecoder();

  virtual ~FrameDecoder() = 0;

  virtual void init(LoggerPtr& logger, OdinData::IpcMessage& config_msg);
  virtual void request_configuration(const std::string param_prefix,
      OdinData::IpcMessage& config_reply);
  virtual const size_t get_frame_buffer_size(void) const = 0;
  virtual const size_t get_frame_header_size(void) const = 0;

  void register_buffer_manager(OdinData::SharedBufferManagerPtr buffer_manager);
  void register_frame_ready_callback(FrameReadyCallback callback);
  void push_empty_buffer(int buffer_id);
  const size_t get_num_empty_buffers(void) const;
  const size_t get_num_mapped_buffers(void) const;
  void drop_all_buffers(void);
  const unsigned int get_frame_timeout_ms(void) const;
  const unsigned int get_num_frames_timedout(void) const;
  virtual void monitor_buffers(void) = 0;
  virtual void get_status(const std::string param_prefix, OdinData::IpcMessage& status_msg) = 0;
<<<<<<< HEAD
  void version(const std::string param_prefix, OdinData::IpcMessage& status);
=======
  virtual void reset_statistics(void);
>>>>>>> e2eba31c

protected:
  LoggerPtr logger_;  //!< Pointer to the logging facility

  bool enable_packet_logging_;  //!< Flag to enable packet logging by decoder
  LoggerPtr packet_logger_;     //!< Pointer to the packet logging facility

  OdinData::SharedBufferManagerPtr buffer_manager_; //!< Pointer to the shared buffer manager
  FrameReadyCallback   ready_callback_;             //!< Callback for frames ready to be processed

  EmptyBufferQueue empty_buffer_queue_; //!< Queue of empty buffers ready for use
  FrameBufferMap   frame_buffer_map_;   //!< Map of buffers currently receiving frame data

  unsigned int frame_timeout_ms_; //!< Incomplete frame timeout in ms
  unsigned int frames_timedout_;  //!< Number of frames timed out in decoder
};

inline FrameDecoder::~FrameDecoder() {};

typedef boost::shared_ptr<FrameDecoder> FrameDecoderPtr;

} // namespace FrameReceiver
#endif /* INCLUDE_FRAMEDECODER_H_ */<|MERGE_RESOLUTION|>--- conflicted
+++ resolved
@@ -77,11 +77,8 @@
   const unsigned int get_num_frames_timedout(void) const;
   virtual void monitor_buffers(void) = 0;
   virtual void get_status(const std::string param_prefix, OdinData::IpcMessage& status_msg) = 0;
-<<<<<<< HEAD
   void version(const std::string param_prefix, OdinData::IpcMessage& status);
-=======
   virtual void reset_statistics(void);
->>>>>>> e2eba31c
 
 protected:
   LoggerPtr logger_;  //!< Pointer to the logging facility
